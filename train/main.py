--- conflicted
+++ resolved
@@ -13,11 +13,7 @@
 from torchvision.datasets import ImageFolder
 
 from train.dataset import CustomDataset
-<<<<<<< HEAD
 from train.utils import save_checkpoint, binary_acc, load_checkpoint, FocalLoss
-=======
-from train.utils import save_checkpoint, load_checkpoint, optimizer_to
->>>>>>> 7b52a203
 
 
 def resnet50(pretrained=False):
@@ -52,16 +48,10 @@
     parser.add_argument("--image_dir", type=str, required=True,
                         help="Directory containing positive and negative images")
     parser.add_argument("--model_dir", type=str, required=True, help="Directory to save the models")
-<<<<<<< HEAD
     parser.add_argument("--batch_size", type=int, default=256, help="Batch size")
     parser.add_argument("--epochs", type=int, default=10, help="Number of epochs")
     parser.add_argument("--loss", type=str, default="bce", help="Loss function. bce or focal")
     parser.add_argument("--num_workers", type=int, default=12, help="Number of workers")
-=======
-    parser.add_argument("--batch_size", type=int, default=384, help="Batch size")
-    parser.add_argument("--epochs", type=int, default=50, help="Number of epochs")
-    parser.add_argument("--num_workers", type=int, default=24, help="Number of workers")
->>>>>>> 7b52a203
     parser.add_argument("--test_split", type=float, default=0.15, help="Fraction of the dataset to use as test set")
     parser.add_argument("--valid_split", type=float, default=0.15,
                         help="Fraction of the dataset to use as validation set")
@@ -145,7 +135,6 @@
 
     # writer.add_graph(model, torch.rand([1, 3, 224, 224]))
     start_epoch = 1
-<<<<<<< HEAD
     if args.loss == "bce":
         criterion = nn.BCEWithLogitsLoss() 
     elif args.loss == "focal":
@@ -155,10 +144,6 @@
 
     assert criterion is not None
 
-=======
-    best_f2, best_acc = 0., 0.
-    criterion = nn.BCEWithLogitsLoss()
->>>>>>> 7b52a203
     optimizer = optim.Adam(model.parameters(), lr=args.learning_rate)
     model, optimizer, start_epoch, best_f2 = load_checkpoint(
         model,
@@ -207,12 +192,8 @@
         test_accuracy = acc_metric.compute()
         test_fbeta = f2_metric.compute()
         test_cf = cf_metric.compute().cpu().numpy()
-<<<<<<< HEAD
         np.save(os.path.join(args.model_dir, 'cf'), test_cf)
         print(f"Test accuracy: {test_accuracy}\nTest FBeta: {test_fbeta}\nConfusion matrix: {test_cf}")
-=======
-        print(f"Test accuracy: {test_accuracy}\nTest F2: {test_fbeta}\nConfusion matrix: {test_cf}")
->>>>>>> 7b52a203
         return
 
     for epoch in range(start_epoch, epochs + 1):  # loop over the dataset multiple times
